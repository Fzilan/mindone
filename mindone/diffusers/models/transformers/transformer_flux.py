# Copyright 2024 Black Forest Labs, The HuggingFace Team. All rights reserved.
#
# Licensed under the Apache License, Version 2.0 (the "License");
# you may not use this file except in compliance with the License.
# You may obtain a copy of the License at
#
#     http://www.apache.org/licenses/LICENSE-2.0
#
# Unless required by applicable law or agreed to in writing, software
# distributed under the License is distributed on an "AS IS" BASIS,
# WITHOUT WARRANTIES OR CONDITIONS OF ANY KIND, either express or implied.
# See the License for the specific language governing permissions and
# limitations under the License.


from typing import Any, Dict, Optional, Tuple, Union

import mindspore as ms
from mindspore import nn, ops

from ...configuration_utils import ConfigMixin, register_to_config
from ...loaders import FromOriginalModelMixin, PeftAdapterMixin
from ...models.attention import FeedForward
from ...models.attention_processor import Attention, AttentionProcessor, FluxAttnProcessor2_0, FusedFluxAttnProcessor2_0
from ...models.modeling_utils import ModelMixin
from ...models.normalization import AdaLayerNormContinuous, AdaLayerNormZero, AdaLayerNormZeroSingle, LayerNorm
from ...utils import logging
from ..embeddings import CombinedTimestepGuidanceTextProjEmbeddings, CombinedTimestepTextProjEmbeddings, FluxPosEmbed
from ..modeling_outputs import Transformer2DModelOutput

logger = logging.get_logger(__name__)  # pylint: disable=invalid-name


class FluxSingleTransformerBlock(nn.Cell):
    r"""
    A Transformer block following the MMDiT architecture, introduced in Stable Diffusion 3.

    Reference: https://arxiv.org/abs/2403.03206

    Parameters:
        dim (`int`): The number of channels in the input and output.
        num_attention_heads (`int`): The number of heads to use for multi-head attention.
        attention_head_dim (`int`): The number of channels in each head.
        context_pre_only (`bool`): Boolean to determine if we should add some blocks associated with the
            processing of `context` conditions.
    """

    def __init__(self, dim, num_attention_heads, attention_head_dim, mlp_ratio=4.0):
        super().__init__()
        self.mlp_hidden_dim = int(dim * mlp_ratio)

        self.norm = AdaLayerNormZeroSingle(dim)
        self.proj_mlp = nn.Dense(dim, self.mlp_hidden_dim)
        self.act_mlp = nn.GELU(approximate=True)
        self.proj_out = nn.Dense(dim + self.mlp_hidden_dim, dim)

        processor = FluxAttnProcessor2_0()
        self.attn = Attention(
            query_dim=dim,
            cross_attention_dim=None,
            dim_head=attention_head_dim,
            heads=num_attention_heads,
            out_dim=dim,
            bias=True,
            processor=processor,
            qk_norm="rms_norm",
            eps=1e-6,
            pre_only=True,
        )

    def construct(
        self,
        hidden_states: ms.Tensor,
        temb: ms.Tensor,
        image_rotary_emb=None,
        joint_attention_kwargs=None,
    ):
        residual = hidden_states
        norm_hidden_states, gate = self.norm(hidden_states, emb=temb)
        mlp_hidden_states = self.act_mlp(self.proj_mlp(norm_hidden_states))
        joint_attention_kwargs = joint_attention_kwargs or {}
        attn_output = self.attn(
            hidden_states=norm_hidden_states,
            image_rotary_emb=image_rotary_emb,
            **joint_attention_kwargs,
        )

        hidden_states = ops.cat([attn_output, mlp_hidden_states], axis=2)
        gate = gate.unsqueeze(1)
        hidden_states = gate * self.proj_out(hidden_states)
        hidden_states = residual + hidden_states
        if hidden_states.dtype == ms.float16:
            hidden_states = hidden_states.clip(-65504, 65504)

        return hidden_states


class FluxTransformerBlock(nn.Cell):
    r"""
    A Transformer block following the MMDiT architecture, introduced in Stable Diffusion 3.

    Reference: https://arxiv.org/abs/2403.03206

    Parameters:
        dim (`int`): The number of channels in the input and output.
        num_attention_heads (`int`): The number of heads to use for multi-head attention.
        attention_head_dim (`int`): The number of channels in each head.
        context_pre_only (`bool`): Boolean to determine if we should add some blocks associated with the
            processing of `context` conditions.
    """

    def __init__(self, dim, num_attention_heads, attention_head_dim, qk_norm="rms_norm", eps=1e-6):
        super().__init__()

        self.norm1 = AdaLayerNormZero(dim)

        self.norm1_context = AdaLayerNormZero(dim)

        if hasattr(ops.operations.nn_ops, "FlashAttentionScore"):
            processor = FluxAttnProcessor2_0()
        else:
            raise ValueError("The current PyTorch version does not support the `FlashAttentionScore` function.")
        self.attn = Attention(
            query_dim=dim,
            cross_attention_dim=None,
            added_kv_proj_dim=dim,
            dim_head=attention_head_dim,
            heads=num_attention_heads,
            out_dim=dim,
            context_pre_only=False,
            bias=True,
            processor=processor,
            qk_norm=qk_norm,
            eps=eps,
        )

        self.norm2 = LayerNorm(dim, elementwise_affine=False, eps=1e-6)
        self.ff = FeedForward(dim=dim, dim_out=dim, activation_fn="gelu-approximate")

        self.norm2_context = LayerNorm(dim, elementwise_affine=False, eps=1e-6)
        self.ff_context = FeedForward(dim=dim, dim_out=dim, activation_fn="gelu-approximate")

        # let chunk size default to None
        self._chunk_size = None
        self._chunk_dim = 0

    def construct(
        self,
        hidden_states: ms.Tensor,
        encoder_hidden_states: ms.Tensor,
        temb: ms.Tensor,
        image_rotary_emb=None,
        joint_attention_kwargs=None,
    ):
        norm_hidden_states, gate_msa, shift_mlp, scale_mlp, gate_mlp = self.norm1(hidden_states, emb=temb)

        norm_encoder_hidden_states, c_gate_msa, c_shift_mlp, c_scale_mlp, c_gate_mlp = self.norm1_context(
            encoder_hidden_states, emb=temb
        )
        joint_attention_kwargs = joint_attention_kwargs or {}
        # Attention.
        attn_output, context_attn_output = self.attn(
            hidden_states=norm_hidden_states,
            encoder_hidden_states=norm_encoder_hidden_states,
            image_rotary_emb=image_rotary_emb,
            **joint_attention_kwargs,
        )

        # Process attention outputs for the `hidden_states`.
        attn_output = gate_msa.unsqueeze(1) * attn_output
        hidden_states = hidden_states + attn_output

        norm_hidden_states = self.norm2(hidden_states)
        norm_hidden_states = norm_hidden_states * (1 + scale_mlp[:, None]) + shift_mlp[:, None]

        ff_output = self.ff(norm_hidden_states)
        ff_output = gate_mlp.unsqueeze(1) * ff_output

        hidden_states = hidden_states + ff_output

        # Process attention outputs for the `encoder_hidden_states`.

        context_attn_output = c_gate_msa.unsqueeze(1) * context_attn_output
        encoder_hidden_states = encoder_hidden_states + context_attn_output

        norm_encoder_hidden_states = self.norm2_context(encoder_hidden_states)
        norm_encoder_hidden_states = norm_encoder_hidden_states * (1 + c_scale_mlp[:, None]) + c_shift_mlp[:, None]

        context_ff_output = self.ff_context(norm_encoder_hidden_states)
        encoder_hidden_states = encoder_hidden_states + c_gate_mlp.unsqueeze(1) * context_ff_output
        if encoder_hidden_states.dtype == ms.float16:
            encoder_hidden_states = encoder_hidden_states.clip(-65504, 65504)

        return encoder_hidden_states, hidden_states


class FluxTransformer2DModel(ModelMixin, ConfigMixin, PeftAdapterMixin, FromOriginalModelMixin):
    """
    The Transformer model introduced in Flux.

    Reference: https://blackforestlabs.ai/announcing-black-forest-labs/

    Parameters:
        patch_size (`int`): Patch size to turn the input data into small patches.
        in_channels (`int`, *optional*, defaults to 16): The number of channels in the input.
        num_layers (`int`, *optional*, defaults to 18): The number of layers of MMDiT blocks to use.
        num_single_layers (`int`, *optional*, defaults to 18): The number of layers of single DiT blocks to use.
        attention_head_dim (`int`, *optional*, defaults to 64): The number of channels in each head.
        num_attention_heads (`int`, *optional*, defaults to 18): The number of heads to use for multi-head attention.
        joint_attention_dim (`int`, *optional*): The number of `encoder_hidden_states` dimensions to use.
        pooled_projection_dim (`int`): Number of dimensions to use when projecting the `pooled_projections`.
        guidance_embeds (`bool`, defaults to False): Whether to use guidance embeddings.
    """

    _supports_gradient_checkpointing = True
    _no_split_modules = ["FluxTransformerBlock", "FluxSingleTransformerBlock"]

    @register_to_config
    def __init__(
        self,
        patch_size: int = 1,
        in_channels: int = 64,
        num_layers: int = 19,
        num_single_layers: int = 38,
        attention_head_dim: int = 128,
        num_attention_heads: int = 24,
        joint_attention_dim: int = 4096,
        pooled_projection_dim: int = 768,
        guidance_embeds: bool = False,
        axes_dims_rope: Tuple[int] = (16, 56, 56),
    ):
        super().__init__()
        self.out_channels = in_channels
        self.inner_dim = self.config.num_attention_heads * self.config.attention_head_dim

        self.pos_embed = FluxPosEmbed(theta=10000, axes_dim=axes_dims_rope)

        text_time_guidance_cls = (
            CombinedTimestepGuidanceTextProjEmbeddings if guidance_embeds else CombinedTimestepTextProjEmbeddings
        )
        self.time_text_embed = text_time_guidance_cls(
            embedding_dim=self.inner_dim, pooled_projection_dim=self.config.pooled_projection_dim
        )

        self.context_embedder = nn.Dense(self.config.joint_attention_dim, self.inner_dim)
        self.x_embedder = nn.Dense(self.config.in_channels, self.inner_dim)

        self.transformer_blocks = nn.CellList(
            [
                FluxTransformerBlock(
                    dim=self.inner_dim,
                    num_attention_heads=self.config.num_attention_heads,
                    attention_head_dim=self.config.attention_head_dim,
                )
                for i in range(self.config.num_layers)
            ]
        )

        self.single_transformer_blocks = nn.CellList(
            [
                FluxSingleTransformerBlock(
                    dim=self.inner_dim,
                    num_attention_heads=self.config.num_attention_heads,
                    attention_head_dim=self.config.attention_head_dim,
                )
                for i in range(self.config.num_single_layers)
            ]
        )

        self.norm_out = AdaLayerNormContinuous(self.inner_dim, self.inner_dim, elementwise_affine=False, eps=1e-6)
        self.proj_out = nn.Dense(self.inner_dim, patch_size * patch_size * self.out_channels, has_bias=True)

        self._gradient_checkpointing = False

    @property
    # Copied from diffusers.models.unets.unet_2d_condition.UNet2DConditionModel.attn_processors
    def attn_processors(self) -> Dict[str, AttentionProcessor]:
        r"""
        Returns:
            `dict` of attention processors: A dictionary containing all attention processors used in the model with
            indexed by its weight name.
        """
        # set recursively
        processors = {}

        def fn_recursive_add_processors(name: str, module: nn.Cell, processors: Dict[str, AttentionProcessor]):
            if hasattr(module, "get_processor"):
                processors[f"{name}.processor"] = module.get_processor()

            for sub_name, child in module.name_cells().items():
                fn_recursive_add_processors(f"{name}.{sub_name}", child, processors)

            return processors

        for name, module in self.name_cells().items():
            fn_recursive_add_processors(name, module, processors)

        return processors

    # Copied from diffusers.models.unets.unet_2d_condition.UNet2DConditionModel.set_attn_processor
    def set_attn_processor(self, processor: Union[AttentionProcessor, Dict[str, AttentionProcessor]]):
        r"""
        Sets the attention processor to use to compute attention.

        Parameters:
            processor (`dict` of `AttentionProcessor` or only `AttentionProcessor`):
                The instantiated processor class or a dictionary of processor classes that will be set as the processor
                for **all** `Attention` layers.

                If `processor` is a dict, the key needs to define the path to the corresponding cross attention
                processor. This is strongly recommended when setting trainable attention processors.

        """
        count = len(self.attn_processors.keys())

        if isinstance(processor, dict) and len(processor) != count:
            raise ValueError(
                f"A dict of processors was passed, but the number of processors {len(processor)} does not match the"
                f" number of attention layers: {count}. Please make sure to pass {count} processor classes."
            )

        def fn_recursive_attn_processor(name: str, module: nn.Cell, processor):
            if hasattr(module, "set_processor"):
                if not isinstance(processor, dict):
                    module.set_processor(processor)
                else:
                    module.set_processor(processor.pop(f"{name}.processor"))

            for sub_name, child in module.name_cells().items():
                fn_recursive_attn_processor(f"{name}.{sub_name}", child, processor)

        for name, module in self.name_cells().items():
            fn_recursive_attn_processor(name, module, processor)

    # Copied from diffusers.models.unets.unet_2d_condition.UNet2DConditionModel.fuse_qkv_projections with FusedAttnProcessor2_0->FusedFluxAttnProcessor2_0
    def fuse_qkv_projections(self):
        """
        Enables fused QKV projections. For self-attention modules, all projection matrices (i.e., query, key, value)
        are fused. For cross-attention modules, key and value projection matrices are fused.

        <Tip warning={true}>

        This API is 🧪 experimental.

        </Tip>
        """
        self.original_attn_processors = None

        for _, attn_processor in self.attn_processors.items():
            if "Added" in str(attn_processor.__class__.__name__):
                raise ValueError("`fuse_qkv_projections()` is not supported for models having added KV projections.")

        self.original_attn_processors = self.attn_processors

        for module in self.cells():
            if isinstance(module, Attention):
                module.fuse_projections(fuse=True)

        self.set_attn_processor(FusedFluxAttnProcessor2_0())

    # Copied from diffusers.models.unets.unet_2d_condition.UNet2DConditionModel.unfuse_qkv_projections
    def unfuse_qkv_projections(self):
        """Disables the fused QKV projection if enabled.

        <Tip warning={true}>

        This API is 🧪 experimental.

        </Tip>

        """
        if self.original_attn_processors is not None:
            self.set_attn_processor(self.original_attn_processors)

    def _set_gradient_checkpointing(self, module, value=False):
        if hasattr(module, "gradient_checkpointing"):
            module.gradient_checkpointing = value

    @property
    def gradient_checkpointing(self):
        return self._gradient_checkpointing

    @gradient_checkpointing.setter
    def gradient_checkpointing(self, value):
        self._gradient_checkpointing = value

        for block in self.transformer_blocks:
            block._recompute(value)

        for block in self.single_transformer_blocks:
            block._recompute(value)

    def construct(
        self,
        hidden_states: ms.Tensor,
        encoder_hidden_states: ms.Tensor = None,
        pooled_projections: ms.Tensor = None,
        timestep: ms.Tensor = None,
        img_ids: ms.Tensor = None,
        txt_ids: ms.Tensor = None,
        guidance: ms.Tensor = None,
        joint_attention_kwargs: Optional[Dict[str, Any]] = None,
        controlnet_block_samples=None,
        controlnet_single_block_samples=None,
        return_dict: bool = False,
        controlnet_blocks_repeat: bool = False,
    ) -> Union[ms.Tensor, Transformer2DModelOutput]:
        """
        The [`FluxTransformer2DModel`] forward method.

        Args:
            hidden_states (`ms.Tensor` of shape `(batch size, channel, height, width)`):
                Input `hidden_states`.
            encoder_hidden_states (`ms.Tensor` of shape `(batch size, sequence_len, embed_dims)`):
                Conditional embeddings (embeddings computed from the input conditions such as prompts) to use.
            pooled_projections (`ms.Tensor` of shape `(batch_size, projection_dim)`): Embeddings projected
                from the embeddings of input conditions.
            timestep ( `ms.Tensor`):
                Used to indicate denoising step.
            block_controlnet_hidden_states: (`list` of `ms.Tensor`):
                A list of tensors that if specified are added to the residuals of transformer blocks.
            joint_attention_kwargs (`dict`, *optional*):
                A kwargs dictionary that if specified is passed along to the `AttentionProcessor` as defined under
                `self.processor` in
                [diffusers.models.attention_processor](https://github.com/huggingface/diffusers/blob/main/src/diffusers/models/attention_processor.py).
            return_dict (`bool`, *optional*, defaults to `False`):
                Whether or not to return a [`~models.transformer_2d.Transformer2DModelOutput`] instead of a plain
                tuple.

        Returns:
            If `return_dict` is True, an [`~models.transformer_2d.Transformer2DModelOutput`] is returned, otherwise a
            `tuple` where the first element is the sample tensor.
        """
        if joint_attention_kwargs is not None:
            joint_attention_kwargs = joint_attention_kwargs.copy()

        if joint_attention_kwargs is not None and joint_attention_kwargs.get("scale", None) is not None:
            logger.warning(
                "Passing `scale` via `joint_attention_kwargs` when not using the PEFT backend is ineffective."
            )
        hidden_states = self.x_embedder(hidden_states)

        timestep = timestep.to(hidden_states.dtype) * 1000
        if guidance is not None:
            guidance = guidance.to(hidden_states.dtype) * 1000
        else:
            guidance = None
        temb = (
            self.time_text_embed(timestep, pooled_projections)
            if guidance is None
            else self.time_text_embed(timestep, guidance, pooled_projections)
        )
        encoder_hidden_states = self.context_embedder(encoder_hidden_states)

        if txt_ids.ndim == 3:
            logger.warning(
                "Passing `txt_ids` 3d ms.Tensor is deprecated."
                "Please remove the batch dimension and pass it as a 2d mindspore Tensor"
            )
            txt_ids = txt_ids[0]
        if img_ids.ndim == 3:
            logger.warning(
                "Passing `img_ids` 3d ms.Tensor is deprecated."
                "Please remove the batch dimension and pass it as a 2d mindspore Tensor"
            )
            img_ids = img_ids[0]

        ids = ops.cat((txt_ids, img_ids), axis=0)
        image_rotary_emb = self.pos_embed(ids)

        for index_block, block in enumerate(self.transformer_blocks):
            encoder_hidden_states, hidden_states = block(
                hidden_states=hidden_states,
                encoder_hidden_states=encoder_hidden_states,
                temb=temb,
                image_rotary_emb=image_rotary_emb,
                joint_attention_kwargs=joint_attention_kwargs,
            )
            # controlnet residual
            if controlnet_block_samples is not None:
<<<<<<< HEAD
                interval_control = len(self.transformer_blocks) / len(controlnet_block_samples)
                interval_control = ops.ceil(ms.tensor(interval_control)).int().item()  # not supporting numpy
=======
                interval_control = (len(self.transformer_blocks) + len(controlnet_block_samples) - 1) // len(
                    controlnet_block_samples
                )  # not supporting numpy
>>>>>>> 83b9aa76
                # For Xlabs ControlNet.
                if controlnet_blocks_repeat:
                    hidden_states = (
                        hidden_states + controlnet_block_samples[index_block % len(controlnet_block_samples)]
                    )
                else:
                    hidden_states = hidden_states + controlnet_block_samples[index_block // interval_control]

        hidden_states = ops.cat([encoder_hidden_states, hidden_states], axis=1)

        for index_block, block in enumerate(self.single_transformer_blocks):
            hidden_states = block(
                hidden_states=hidden_states,
                temb=temb,
                image_rotary_emb=image_rotary_emb,
                joint_attention_kwargs=joint_attention_kwargs,
            )

            # controlnet residual
            if controlnet_single_block_samples is not None:
<<<<<<< HEAD
                interval_control = len(self.single_transformer_blocks) / len(controlnet_single_block_samples)
                interval_control = ops.ceil(ms.tensor(interval_control)).int().item()  # not supporting numpy
=======
                interval_control = (
                    len(self.single_transformer_blocks) + len(controlnet_single_block_samples) - 1
                ) // len(
                    controlnet_single_block_samples
                )  # not supporting numpy
>>>>>>> 83b9aa76
                hidden_states[:, encoder_hidden_states.shape[1] :, ...] = (
                    hidden_states[:, encoder_hidden_states.shape[1] :, ...]
                    + controlnet_single_block_samples[index_block // interval_control]
                )

        hidden_states = hidden_states[:, encoder_hidden_states.shape[1] :, ...]

        hidden_states = self.norm_out(hidden_states, temb)
        output = self.proj_out(hidden_states)

        if not return_dict:
            return (output,)

        return Transformer2DModelOutput(sample=output)<|MERGE_RESOLUTION|>--- conflicted
+++ resolved
@@ -478,14 +478,9 @@
             )
             # controlnet residual
             if controlnet_block_samples is not None:
-<<<<<<< HEAD
-                interval_control = len(self.transformer_blocks) / len(controlnet_block_samples)
-                interval_control = ops.ceil(ms.tensor(interval_control)).int().item()  # not supporting numpy
-=======
                 interval_control = (len(self.transformer_blocks) + len(controlnet_block_samples) - 1) // len(
                     controlnet_block_samples
                 )  # not supporting numpy
->>>>>>> 83b9aa76
                 # For Xlabs ControlNet.
                 if controlnet_blocks_repeat:
                     hidden_states = (
@@ -506,16 +501,11 @@
 
             # controlnet residual
             if controlnet_single_block_samples is not None:
-<<<<<<< HEAD
-                interval_control = len(self.single_transformer_blocks) / len(controlnet_single_block_samples)
-                interval_control = ops.ceil(ms.tensor(interval_control)).int().item()  # not supporting numpy
-=======
                 interval_control = (
                     len(self.single_transformer_blocks) + len(controlnet_single_block_samples) - 1
                 ) // len(
                     controlnet_single_block_samples
                 )  # not supporting numpy
->>>>>>> 83b9aa76
                 hidden_states[:, encoder_hidden_states.shape[1] :, ...] = (
                     hidden_states[:, encoder_hidden_states.shape[1] :, ...]
                     + controlnet_single_block_samples[index_block // interval_control]
