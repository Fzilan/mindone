--- conflicted
+++ resolved
@@ -35,55 +35,35 @@
 
 class DownBlockMotion(DownBlockMotion):
     def __init__(self, *args, **kwargs):
-<<<<<<< HEAD
-        deprecation_message = "Importing `DownBlockMotion` from `diffusers.models.unets.unet_3d_blocks` is deprecated and this will be removed in a future version. Please use `from diffusers.models.unets.unet_motion_model import DownBlockMotion` instead."  # noqa: E501
-=======
         deprecation_message = "Importing `DownBlockMotion` from `diffusers.models.unets.unet_3d_blocks` is deprecated and this will be removed in a future version. Please use `from mindone.diffusers.models.unets.unet_motion_model import DownBlockMotion` instead."  # noqa: E501
->>>>>>> 0ad4991d
         deprecate("DownBlockMotion", "1.0.0", deprecation_message)
         super().__init__(*args, **kwargs)
 
 
 class CrossAttnDownBlockMotion(CrossAttnDownBlockMotion):
     def __init__(self, *args, **kwargs):
-<<<<<<< HEAD
-        deprecation_message = "Importing `CrossAttnDownBlockMotion` from `diffusers.models.unets.unet_3d_blocks` is deprecated and this will be removed in a future version. Please use `from diffusers.models.unets.unet_motion_model import CrossAttnDownBlockMotion` instead."  # noqa: E501
-=======
         deprecation_message = "Importing `CrossAttnDownBlockMotion` from `diffusers.models.unets.unet_3d_blocks` is deprecated and this will be removed in a future version. Please use `from mindone.diffusers.models.unets.unet_motion_model import CrossAttnDownBlockMotion` instead."  # noqa: E501
->>>>>>> 0ad4991d
         deprecate("CrossAttnDownBlockMotion", "1.0.0", deprecation_message)
         super().__init__(*args, **kwargs)
 
 
 class UpBlockMotion(UpBlockMotion):
     def __init__(self, *args, **kwargs):
-<<<<<<< HEAD
-        deprecation_message = "Importing `UpBlockMotion` from `diffusers.models.unets.unet_3d_blocks` is deprecated and this will be removed in a future version. Please use `from diffusers.models.unets.unet_motion_model import UpBlockMotion` instead."  # noqa: E501
-=======
         deprecation_message = "Importing `UpBlockMotion` from `diffusers.models.unets.unet_3d_blocks` is deprecated and this will be removed in a future version. Please use `from mindone.diffusers.models.unets.unet_motion_model import UpBlockMotion` instead."  # noqa: E501
->>>>>>> 0ad4991d
         deprecate("UpBlockMotion", "1.0.0", deprecation_message)
         super().__init__(*args, **kwargs)
 
 
 class CrossAttnUpBlockMotion(CrossAttnUpBlockMotion):
     def __init__(self, *args, **kwargs):
-<<<<<<< HEAD
-        deprecation_message = "Importing `CrossAttnUpBlockMotion` from `diffusers.models.unets.unet_3d_blocks` is deprecated and this will be removed in a future version. Please use `from diffusers.models.unets.unet_motion_model import CrossAttnUpBlockMotion` instead."  # noqa: E501
-=======
         deprecation_message = "Importing `CrossAttnUpBlockMotion` from `diffusers.models.unets.unet_3d_blocks` is deprecated and this will be removed in a future version. Please use `from mindone.diffusers.models.unets.unet_motion_model import CrossAttnUpBlockMotion` instead."  # noqa: E501
->>>>>>> 0ad4991d
         deprecate("CrossAttnUpBlockMotion", "1.0.0", deprecation_message)
         super().__init__(*args, **kwargs)
 
 
 class UNetMidBlockCrossAttnMotion(UNetMidBlockCrossAttnMotion):
     def __init__(self, *args, **kwargs):
-<<<<<<< HEAD
-        deprecation_message = "Importing `UNetMidBlockCrossAttnMotion` from `diffusers.models.unets.unet_3d_blocks` is deprecated and this will be removed in a future version. Please use `from diffusers.models.unets.unet_motion_model import UNetMidBlockCrossAttnMotion` instead."  # noqa: E501
-=======
         deprecation_message = "Importing `UNetMidBlockCrossAttnMotion` from `diffusers.models.unets.unet_3d_blocks` is deprecated and this will be removed in a future version. Please use `from mindone.diffusers.models.unets.unet_motion_model import UNetMidBlockCrossAttnMotion` instead."  # noqa: E501
->>>>>>> 0ad4991d
         deprecate("UNetMidBlockCrossAttnMotion", "1.0.0", deprecation_message)
         super().__init__(*args, **kwargs)
 
