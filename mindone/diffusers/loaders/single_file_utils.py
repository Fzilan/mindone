--- conflicted
+++ resolved
@@ -1504,11 +1504,7 @@
         deprecation_message = (
             "Please pass an instance of a Scheduler object directly to the `scheduler` argument in `from_single_file`\n\n"
             "Example:\n\n"
-<<<<<<< HEAD
-            "from diffusers import StableDiffusionPipeline, DDIMScheduler\n\n"
-=======
             "from mindone.diffusers import StableDiffusionPipeline, DDIMScheduler\n\n"
->>>>>>> 0ad4991d
             "scheduler = DDIMScheduler()\n"
             "pipe = StableDiffusionPipeline.from_single_file(<checkpoint path>, scheduler=scheduler)\n"
         )
@@ -1519,11 +1515,7 @@
             "Please configure an instance of a Scheduler with the appropriate `prediction_type` and "
             "pass the object directly to the `scheduler` argument in `from_single_file`.\n\n"
             "Example:\n\n"
-<<<<<<< HEAD
-            "from diffusers import StableDiffusionPipeline, DDIMScheduler\n\n"
-=======
             "from mindone.diffusers import StableDiffusionPipeline, DDIMScheduler\n\n"
->>>>>>> 0ad4991d
             'scheduler = DDIMScheduler(prediction_type="v_prediction")\n'
             "pipe = StableDiffusionPipeline.from_single_file(<checkpoint path>, scheduler=scheduler)\n"
         )
