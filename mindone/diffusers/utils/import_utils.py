# Copyright 2024 The HuggingFace Team. All rights reserved.
#
# Licensed under the Apache License, Version 2.0 (the "License");
# you may not use this file except in compliance with the License.
# You may obtain a copy of the License at
#
#     http://www.apache.org/licenses/LICENSE-2.0
#
# Unless required by applicable law or agreed to in writing, software
# distributed under the License is distributed on an "AS IS" BASIS,
# WITHOUT WARRANTIES OR CONDITIONS OF ANY KIND, either express or implied.
# See the License for the specific language governing permissions and
# limitations under the License.
"""
Import utilities: Utilities related to imports and our lazy inits.
"""
import importlib.util
import operator as op
import os
import sys
from collections import OrderedDict
from itertools import chain
from types import ModuleType
from typing import Any, Union

from huggingface_hub.utils import is_jinja_available  # noqa: F401
from packaging.version import Version, parse

from . import logging

# The package importlib_metadata is in a different place, depending on the python version.
if sys.version_info < (3, 8):
    import importlib_metadata
else:
    import importlib.metadata as importlib_metadata


logger = logging.get_logger(__name__)  # pylint: disable=invalid-name

STR_OPERATION_TO_FUNC = {">": op.gt, ">=": op.ge, "==": op.eq, "!=": op.ne, "<=": op.le, "<": op.lt}

_transformers_available = importlib.util.find_spec("transformers") is not None
try:
    _transformers_version = importlib_metadata.version("transformers")
    logger.debug(f"Successfully imported transformers version {_transformers_version}")
except importlib_metadata.PackageNotFoundError:
    _transformers_available = False

# (sayakpaul): importlib.util.find_spec("opencv-python") returns None even when it's installed.
# _opencv_available = importlib.util.find_spec("opencv-python") is not None
try:
    candidates = (
        "opencv-python",
        "opencv-contrib-python",
        "opencv-python-headless",
        "opencv-contrib-python-headless",
    )
    _opencv_version = None
    for pkg in candidates:
        try:
            _opencv_version = importlib_metadata.version(pkg)
            break
        except importlib_metadata.PackageNotFoundError:
            pass
    _opencv_available = _opencv_version is not None
    if _opencv_available:
        logger.debug(f"Successfully imported cv2 version {_opencv_version}")
except importlib_metadata.PackageNotFoundError:
    _opencv_available = False


_scipy_available = importlib.util.find_spec("scipy") is not None
try:
    _scipy_version = importlib_metadata.version("scipy")
    logger.debug(f"Successfully imported scipy version {_scipy_version}")
except importlib_metadata.PackageNotFoundError:
    _scipy_available = False


_ftfy_available = importlib.util.find_spec("ftfy") is not None
try:
    _ftfy_version = importlib_metadata.version("ftfy")
    logger.debug(f"Successfully imported ftfy version {_ftfy_version}")
except importlib_metadata.PackageNotFoundError:
    _ftfy_available = False


_bs4_available = importlib.util.find_spec("bs4") is not None
try:
    # importlib metadata under different name
    _bs4_version = importlib_metadata.version("beautifulsoup4")
    logger.debug(f"Successfully imported ftfy version {_bs4_version}")
except importlib_metadata.PackageNotFoundError:
    _bs4_available = False


_invisible_watermark_available = importlib.util.find_spec("imwatermark") is not None
try:
    _invisible_watermark_version = importlib_metadata.version("invisible-watermark")
    logger.debug(f"Successfully imported invisible-watermark version {_invisible_watermark_version}")
except importlib_metadata.PackageNotFoundError:
    _invisible_watermark_available = False


_matplotlib_available = importlib.util.find_spec("matplotlib") is not None
try:
    _matplotlib_version = importlib_metadata.version("matplotlib")
    logger.debug(f"Successfully imported matplotlib version {_matplotlib_version}")
except importlib_metadata.PackageNotFoundError:
    _matplotlib_available = False


_imageio_available = importlib.util.find_spec("imageio") is not None
if _imageio_available:
    try:
        _imageio_version = importlib_metadata.version("imageio")
        logger.debug(f"Successfully imported imageio version {_imageio_version}")

    except importlib_metadata.PackageNotFoundError:
        _imageio_available = False


def is_transformers_available():
    return _transformers_available


def is_opencv_available():
    return _opencv_available


def is_scipy_available():
    return _scipy_available


def is_ftfy_available():
    return _ftfy_available


def is_bs4_available():
    return _bs4_available


def is_matplotlib_available():
    return _matplotlib_available


<<<<<<< HEAD
def is_imageio_available():
    return _imageio_available
=======
def is_invisible_watermark_available():
    return _invisible_watermark_available
>>>>>>> f611b667


# docstyle-ignore
OPENCV_IMPORT_ERROR = """
{0} requires the OpenCV library but it was not found in your environment. You can install it with pip: `pip
install opencv-python`
"""


# docstyle-ignore
SCIPY_IMPORT_ERROR = """
{0} requires the scipy library but it was not found in your environment. You can install it with pip: `pip install
scipy`
"""


# docstyle-ignore
TRANSFORMERS_IMPORT_ERROR = """
{0} requires the transformers library but it was not found in your environment. You can install it with pip: `pip
install transformers`
"""


# docstyle-ignore
BS4_IMPORT_ERROR = """
{0} requires the Beautiful Soup library but it was not found in your environment. You can install it with pip:
`pip install beautifulsoup4`. Please note that you may need to restart your runtime after installation.
"""

# docstyle-ignore
FTFY_IMPORT_ERROR = """
{0} requires the ftfy library but it was not found in your environment. Checkout the instructions on the
installation section: https://github.com/rspeer/python-ftfy/tree/master#installing and follow the ones
that match your environment. Please note that you may need to restart your runtime after installation.
"""

# docstyle-ignore
INVISIBLE_WATERMARK_IMPORT_ERROR = """
{0} requires the invisible-watermark library but it was not found in your environment. You can install it with pip: `pip install invisible-watermark>=0.2.0`
"""


# docstyle-ignore
IMAGEIO_IMPORT_ERROR = """
{0} requires the imageio library and ffmpeg but it was not found in your environment. You can install it with pip: `pip install imageio imageio-ffmpeg`
"""


BACKENDS_MAPPING = OrderedDict(
    [
        ("bs4", (is_bs4_available, BS4_IMPORT_ERROR)),
        ("opencv", (is_opencv_available, OPENCV_IMPORT_ERROR)),
        ("scipy", (is_scipy_available, SCIPY_IMPORT_ERROR)),
        ("transformers", (is_transformers_available, TRANSFORMERS_IMPORT_ERROR)),
        ("ftfy", (is_ftfy_available, FTFY_IMPORT_ERROR)),
<<<<<<< HEAD
        ("imageio", (is_imageio_available, IMAGEIO_IMPORT_ERROR)),
=======
        ("invisible_watermark", (is_invisible_watermark_available, INVISIBLE_WATERMARK_IMPORT_ERROR)),
>>>>>>> f611b667
    ]
)


# This function was copied from: https://github.com/huggingface/accelerate/blob/874c4967d94badd24f893064cc3bef45f57cadf7/src/accelerate/utils/versions.py#L319
def compare_versions(library_or_version: Union[str, Version], operation: str, requirement_version: str):
    """
    Args:
    Compares a library version to some requirement using a given operation.
        library_or_version (`str` or `packaging.version.Version`):
            A library name or a version to check.
        operation (`str`):
            A string representation of an operator, such as `">"` or `"<="`.
        requirement_version (`str`):
            The version to compare the library version against
    """
    if operation not in STR_OPERATION_TO_FUNC.keys():
        raise ValueError(f"`operation` must be one of {list(STR_OPERATION_TO_FUNC.keys())}, received {operation}")
    operation = STR_OPERATION_TO_FUNC[operation]
    if isinstance(library_or_version, str):
        library_or_version = parse(importlib_metadata.version(library_or_version))
    return operation(library_or_version, parse(requirement_version))


def is_peft_version(operation: str, version: str):
    """
    Args:
    Compares the current PEFT version to a given reference with an operation.
        operation (`str`):
            A string representation of an operator, such as `">"` or `"<="`
        version (`str`):
            A version string
    """
    from mindone.diffusers._peft import __version__ as _peft_version

    if not _peft_version:
        return False
    return compare_versions(parse(_peft_version), operation, version)


def maybe_import_module_in_mindone(module_name: str, force_original: bool = False):
    if force_original:
        return importlib.import_module(module_name)

    if module_name.startswith("diffusers") or module_name.startswith("transformers"):
        return importlib.import_module(f"mindone.{module_name}")
    else:
        return importlib.import_module(module_name)


class _LazyModule(ModuleType):
    """
    Module class that surfaces all objects but only performs associated imports when the objects are requested.
    """

    # Very heavily inspired by optuna.integration._IntegrationModule
    # https://github.com/optuna/optuna/blob/master/optuna/integration/__init__.py
    def __init__(self, name, module_file, import_structure, module_spec=None, extra_objects=None):
        super().__init__(name)
        self._modules = set(import_structure.keys())
        self._class_to_module = {}
        for key, values in import_structure.items():
            for value in values:
                self._class_to_module[value] = key
        # Needed for autocompletion in an IDE
        self.__all__ = list(import_structure.keys()) + list(chain(*import_structure.values()))
        self.__file__ = module_file
        self.__spec__ = module_spec
        self.__path__ = [os.path.dirname(module_file)]
        self._objects = {} if extra_objects is None else extra_objects
        self._name = name
        self._import_structure = import_structure

    # Needed for autocompletion in an IDE
    def __dir__(self):
        result = super().__dir__()
        # The elements of self.__all__ that are submodules may or may not be in the dir already, depending on whether
        # they have been accessed or not. So we only add the elements of self.__all__ that are not already in the dir.
        for attr in self.__all__:
            if attr not in result:
                result.append(attr)
        return result

    def __getattr__(self, name: str) -> Any:
        if name in self._objects:
            return self._objects[name]
        if name in self._modules:
            value = self._get_module(name)
        elif name in self._class_to_module.keys():
            module = self._get_module(self._class_to_module[name])
            value = getattr(module, name)
        else:
            raise AttributeError(f"module {self.__name__} has no attribute {name}")

        setattr(self, name, value)
        return value

    def _get_module(self, module_name: str):
        try:
            return importlib.import_module("." + module_name, self.__name__)
        except Exception as e:
            raise RuntimeError(
                f"Failed to import {self.__name__}.{module_name} because of the following error (look up to see its"
                f" traceback):\n{e}"
            ) from e

    def __reduce__(self):
        return (self.__class__, (self._name, self.__file__, self._import_structure))<|MERGE_RESOLUTION|>--- conflicted
+++ resolved
@@ -144,13 +144,8 @@
     return _matplotlib_available
 
 
-<<<<<<< HEAD
 def is_imageio_available():
     return _imageio_available
-=======
-def is_invisible_watermark_available():
-    return _invisible_watermark_available
->>>>>>> f611b667
 
 
 # docstyle-ignore
@@ -206,11 +201,7 @@
         ("scipy", (is_scipy_available, SCIPY_IMPORT_ERROR)),
         ("transformers", (is_transformers_available, TRANSFORMERS_IMPORT_ERROR)),
         ("ftfy", (is_ftfy_available, FTFY_IMPORT_ERROR)),
-<<<<<<< HEAD
         ("imageio", (is_imageio_available, IMAGEIO_IMPORT_ERROR)),
-=======
-        ("invisible_watermark", (is_invisible_watermark_available, INVISIBLE_WATERMARK_IMPORT_ERROR)),
->>>>>>> f611b667
     ]
 )
 
