# Copyright 2024 Stability AI and The HuggingFace Team. All rights reserved.
#
# Licensed under the Apache License, Version 2.0 (the "License");
# you may not use this file except in compliance with the License.
# You may obtain a copy of the License at
#
#     http://www.apache.org/licenses/LICENSE-2.0
#
# Unless required by applicable law or agreed to in writing, software
# distributed under the License is distributed on an "AS IS" BASIS,
# WITHOUT WARRANTIES OR CONDITIONS OF ANY KIND, either express or implied.
# See the License for the specific language governing permissions and
# limitations under the License.

import inspect
from typing import Any, Callable, Dict, List, Optional, Union

import numpy as np
from transformers import CLIPTokenizer, T5TokenizerFast

import mindspore as ms
from mindspore import ops

from ....transformers import CLIPTextModelWithProjection, T5EncoderModel
from ...image_processor import VaeImageProcessor
from ...loaders import FromSingleFileMixin, SD3LoraLoaderMixin
from ...models.autoencoders import AutoencoderKL
from ...models.layers_compat import pad
from ...models.transformers import SD3Transformer2DModel
from ...schedulers import FlowMatchEulerDiscreteScheduler
from ...utils import logging, scale_lora_layers, unscale_lora_layers
from ...utils.mindspore_utils import randn_tensor
from ..pipeline_utils import DiffusionPipeline
from .pipeline_output import StableDiffusion3PipelineOutput

logger = logging.get_logger(__name__)  # pylint: disable=invalid-name

EXAMPLE_DOC_STRING = """
    Examples:
        ```py
        >>> import mindspore
        >>> from mindone.diffusers import StableDiffusion3Pipeline

        >>> pipe = StableDiffusion3Pipeline.from_pretrained(
        ...     "stabilityai/stable-diffusion-3-medium-diffusers",
        ...     mindspore_dtype=mindspore.float16,
        ... )
        >>> prompt = "A cat holding a sign that says hello world"
        >>> image = pipe(prompt)[0][0]
        >>> image.save("sd3.png")
        ```
"""


# Copied from diffusers.pipelines.stable_diffusion.pipeline_stable_diffusion.retrieve_timesteps
def retrieve_timesteps(
    scheduler,
    num_inference_steps: Optional[int] = None,
    timesteps: Optional[List[int]] = None,
    sigmas: Optional[List[float]] = None,
    **kwargs,
):
    """
    Calls the scheduler's `set_timesteps` method and retrieves timesteps from the scheduler after the call. Handles
    custom timesteps. Any kwargs will be supplied to `scheduler.set_timesteps`.

    Args:
        scheduler (`SchedulerMixin`):
            The scheduler to get timesteps from.
        num_inference_steps (`int`):
            The number of diffusion steps used when generating samples with a pre-trained model. If used, `timesteps`
            must be `None`.
        timesteps (`List[int]`, *optional*):
            Custom timesteps used to override the timestep spacing strategy of the scheduler. If `timesteps` is passed,
            `num_inference_steps` and `sigmas` must be `None`.
        sigmas (`List[float]`, *optional*):
            Custom sigmas used to override the timestep spacing strategy of the scheduler. If `sigmas` is passed,
            `num_inference_steps` and `timesteps` must be `None`.

    Returns:
        `Tuple[ms.Tensor, int]`: A tuple where the first element is the timestep schedule from the scheduler and
        the second element is the number of inference steps.
    """
    if timesteps is not None and sigmas is not None:
        raise ValueError("Only one of `timesteps` or `sigmas` can be passed. Please choose one to set custom values")
    if timesteps is not None:
        accepts_timesteps = "timesteps" in set(inspect.signature(scheduler.set_timesteps).parameters.keys())
        if not accepts_timesteps:
            raise ValueError(
                f"The current scheduler class {scheduler.__class__}'s `set_timesteps` does not support custom"
                f" timestep schedules. Please check whether you are using the correct scheduler."
            )
        scheduler.set_timesteps(timesteps=timesteps, **kwargs)
        timesteps = scheduler.timesteps
        num_inference_steps = len(timesteps)
    elif sigmas is not None:
        accept_sigmas = "sigmas" in set(inspect.signature(scheduler.set_timesteps).parameters.keys())
        if not accept_sigmas:
            raise ValueError(
                f"The current scheduler class {scheduler.__class__}'s `set_timesteps` does not support custom"
                f" sigmas schedules. Please check whether you are using the correct scheduler."
            )
        scheduler.set_timesteps(sigmas=sigmas, **kwargs)
        timesteps = scheduler.timesteps
        num_inference_steps = len(timesteps)
    else:
        scheduler.set_timesteps(num_inference_steps, **kwargs)
        timesteps = scheduler.timesteps
    return timesteps, num_inference_steps


class StableDiffusion3Pipeline(DiffusionPipeline, SD3LoraLoaderMixin, FromSingleFileMixin):
    r"""
    Args:
        transformer ([`SD3Transformer2DModel`]):
            Conditional Transformer (MMDiT) architecture to denoise the encoded image latents.
        scheduler ([`FlowMatchEulerDiscreteScheduler`]):
            A scheduler to be used in combination with `transformer` to denoise the encoded image latents.
        vae ([`AutoencoderKL`]):
            Variational Auto-Encoder (VAE) Model to encode and decode images to and from latent representations.
        text_encoder ([`CLIPTextModelWithProjection`]):
            [CLIP](https://huggingface.co/docs/transformers/model_doc/clip#transformers.CLIPTextModelWithProjection),
            specifically the [clip-vit-large-patch14](https://huggingface.co/openai/clip-vit-large-patch14) variant,
            with an additional added projection layer that is initialized with a diagonal matrix with the `hidden_size`
            as its dimension.
        text_encoder_2 ([`CLIPTextModelWithProjection`]):
            [CLIP](https://huggingface.co/docs/transformers/model_doc/clip#transformers.CLIPTextModelWithProjection),
            specifically the
            [laion/CLIP-ViT-bigG-14-laion2B-39B-b160k](https://huggingface.co/laion/CLIP-ViT-bigG-14-laion2B-39B-b160k)
            variant.
        text_encoder_3 ([`T5EncoderModel`]):
            Frozen text-encoder. Stable Diffusion 3 uses
            [T5](https://huggingface.co/docs/transformers/model_doc/t5#transformers.T5EncoderModel), specifically the
            [t5-v1_1-xxl](https://huggingface.co/google/t5-v1_1-xxl) variant.
        tokenizer (`CLIPTokenizer`):
            Tokenizer of class
            [CLIPTokenizer](https://huggingface.co/docs/transformers/v4.21.0/en/model_doc/clip#transformers.CLIPTokenizer).
        tokenizer_2 (`CLIPTokenizer`):
            Second Tokenizer of class
            [CLIPTokenizer](https://huggingface.co/docs/transformers/v4.21.0/en/model_doc/clip#transformers.CLIPTokenizer).
        tokenizer_3 (`T5TokenizerFast`):
            Tokenizer of class
            [T5Tokenizer](https://huggingface.co/docs/transformers/model_doc/t5#transformers.T5Tokenizer).
    """

    model_cpu_offload_seq = "text_encoder->text_encoder_2->text_encoder_3->transformer->vae"
    _optional_components = []
    _callback_tensor_inputs = ["latents", "prompt_embeds", "negative_prompt_embeds", "negative_pooled_prompt_embeds"]

    def __init__(
        self,
        transformer: SD3Transformer2DModel,
        scheduler: FlowMatchEulerDiscreteScheduler,
        vae: AutoencoderKL,
        text_encoder: CLIPTextModelWithProjection,
        tokenizer: CLIPTokenizer,
        text_encoder_2: CLIPTextModelWithProjection,
        tokenizer_2: CLIPTokenizer,
        text_encoder_3: T5EncoderModel,
        tokenizer_3: T5TokenizerFast,
    ):
        super().__init__()

        self.register_modules(
            vae=vae,
            text_encoder=text_encoder,
            text_encoder_2=text_encoder_2,
            text_encoder_3=text_encoder_3,
            tokenizer=tokenizer,
            tokenizer_2=tokenizer_2,
            tokenizer_3=tokenizer_3,
            transformer=transformer,
            scheduler=scheduler,
        )
        self.vae_scale_factor = (
            2 ** (len(self.vae.config.block_out_channels) - 1) if hasattr(self, "vae") and self.vae is not None else 8
        )
        self.image_processor = VaeImageProcessor(vae_scale_factor=self.vae_scale_factor)
        self.tokenizer_max_length = (
            self.tokenizer.model_max_length if hasattr(self, "tokenizer") and self.tokenizer is not None else 77
        )
        self.default_sample_size = (
            self.transformer.config.sample_size
            if hasattr(self, "transformer") and self.transformer is not None
            else 128
        )

    def _get_t5_prompt_embeds(
        self,
        prompt: Union[str, List[str]] = None,
        num_images_per_prompt: int = 1,
        max_sequence_length: int = 256,
        dtype=None,
    ):
        dtype = dtype or self.text_encoder.dtype

        prompt = [prompt] if isinstance(prompt, str) else prompt
        batch_size = len(prompt)

        if self.text_encoder_3 is None:
            return ops.zeros(
                (
                    batch_size * num_images_per_prompt,
                    self.tokenizer_max_length,
                    self.transformer.config.joint_attention_dim,
                ),
                dtype=dtype,
            )

        text_inputs = self.tokenizer_3(
            prompt,
            padding="max_length",
            max_length=max_sequence_length,
            truncation=True,
            add_special_tokens=True,
            return_tensors="np",
        )
        text_input_ids = text_inputs.input_ids
        untruncated_ids = self.tokenizer_3(prompt, padding="longest", return_tensors="np").input_ids

        if untruncated_ids.shape[-1] >= text_input_ids.shape[-1] and not np.array_equal(
            text_input_ids, untruncated_ids
        ):
            removed_text = self.tokenizer_3.batch_decode(untruncated_ids[:, self.tokenizer_max_length - 1 : -1])
            logger.warning(
                "The following part of your input was truncated because `max_sequence_length` is set to "
                f" {max_sequence_length} tokens: {removed_text}"
            )

        prompt_embeds = self.text_encoder_3(ms.Tensor.from_numpy(text_input_ids))[0]

        dtype = self.text_encoder_3.dtype
        prompt_embeds = prompt_embeds.to(dtype=dtype)

        _, seq_len, _ = prompt_embeds.shape

        # duplicate text embeddings and attention mask for each generation per prompt, using mps friendly method
        prompt_embeds = prompt_embeds.tile((1, num_images_per_prompt, 1))
        prompt_embeds = prompt_embeds.view(batch_size * num_images_per_prompt, seq_len, -1)

        return prompt_embeds

    def _get_clip_prompt_embeds(
        self,
        prompt: Union[str, List[str]],
        num_images_per_prompt: int = 1,
        clip_skip: Optional[int] = None,
        clip_model_index: int = 0,
    ):
        clip_tokenizers = [self.tokenizer, self.tokenizer_2]
        clip_text_encoders = [self.text_encoder, self.text_encoder_2]

        tokenizer = clip_tokenizers[clip_model_index]
        text_encoder = clip_text_encoders[clip_model_index]

        prompt = [prompt] if isinstance(prompt, str) else prompt
        batch_size = len(prompt)

        text_inputs = tokenizer(
            prompt,
            padding="max_length",
            max_length=self.tokenizer_max_length,
            truncation=True,
            return_tensors="np",
        )

        text_input_ids = text_inputs.input_ids
        untruncated_ids = tokenizer(prompt, padding="longest", return_tensors="np").input_ids
        if untruncated_ids.shape[-1] >= text_input_ids.shape[-1] and not np.array_equal(
            text_input_ids, untruncated_ids
        ):
            removed_text = tokenizer.batch_decode(untruncated_ids[:, self.tokenizer_max_length - 1 : -1])
            logger.warning(
                "The following part of your input was truncated because CLIP can only handle sequences up to"
                f" {self.tokenizer_max_length} tokens: {removed_text}"
            )
        prompt_embeds = text_encoder(ms.Tensor.from_numpy(text_input_ids), output_hidden_states=True)
        pooled_prompt_embeds = prompt_embeds[0]

        if clip_skip is None:
            prompt_embeds = prompt_embeds[2][-2]
        else:
            prompt_embeds = prompt_embeds[2][-(clip_skip + 2)]

        prompt_embeds = prompt_embeds.to(dtype=self.text_encoder.dtype)

        _, seq_len, _ = prompt_embeds.shape
        # duplicate text embeddings for each generation per prompt, using mps friendly method
        prompt_embeds = prompt_embeds.tile((1, num_images_per_prompt, 1))
        prompt_embeds = prompt_embeds.view(batch_size * num_images_per_prompt, seq_len, -1)

        pooled_prompt_embeds = pooled_prompt_embeds.tile((1, num_images_per_prompt, 1))
        pooled_prompt_embeds = pooled_prompt_embeds.view(batch_size * num_images_per_prompt, -1)

        return prompt_embeds, pooled_prompt_embeds

    def encode_prompt(
        self,
        prompt: Union[str, List[str]],
        prompt_2: Union[str, List[str]],
        prompt_3: Union[str, List[str]],
        num_images_per_prompt: int = 1,
        do_classifier_free_guidance: bool = True,
        negative_prompt: Optional[Union[str, List[str]]] = None,
        negative_prompt_2: Optional[Union[str, List[str]]] = None,
        negative_prompt_3: Optional[Union[str, List[str]]] = None,
        prompt_embeds: Optional[ms.Tensor] = None,
        negative_prompt_embeds: Optional[ms.Tensor] = None,
        pooled_prompt_embeds: Optional[ms.Tensor] = None,
        negative_pooled_prompt_embeds: Optional[ms.Tensor] = None,
        clip_skip: Optional[int] = None,
        max_sequence_length: int = 256,
        lora_scale: Optional[float] = None,
    ):
        r"""

        Args:
            prompt (`str` or `List[str]`, *optional*):
                prompt to be encoded
            prompt_2 (`str` or `List[str]`, *optional*):
                The prompt or prompts to be sent to the `tokenizer_2` and `text_encoder_2`. If not defined, `prompt` is
                used in all text-encoders
            prompt_3 (`str` or `List[str]`, *optional*):
                The prompt or prompts to be sent to the `tokenizer_3` and `text_encoder_3`. If not defined, `prompt` is
                used in all text-encoders
            num_images_per_prompt (`int`):
                number of images that should be generated per prompt
            do_classifier_free_guidance (`bool`):
                whether to use classifier free guidance or not
            negative_prompt (`str` or `List[str]`, *optional*):
                The prompt or prompts not to guide the image generation. If not defined, one has to pass
                `negative_prompt_embeds` instead. Ignored when not using guidance (i.e., ignored if `guidance_scale` is
                less than `1`).
            negative_prompt_2 (`str` or `List[str]`, *optional*):
                The prompt or prompts not to guide the image generation to be sent to `tokenizer_2` and
                `text_encoder_2`. If not defined, `negative_prompt` is used in all the text-encoders.
            negative_prompt_2 (`str` or `List[str]`, *optional*):
                The prompt or prompts not to guide the image generation to be sent to `tokenizer_3` and
                `text_encoder_3`. If not defined, `negative_prompt` is used in both text-encoders
            prompt_embeds (`ms.Tensor`, *optional*):
                Pre-generated text embeddings. Can be used to easily tweak text inputs, *e.g.* prompt weighting. If not
                provided, text embeddings will be generated from `prompt` input argument.
            negative_prompt_embeds (`ms.Tensor`, *optional*):
                Pre-generated negative text embeddings. Can be used to easily tweak text inputs, *e.g.* prompt
                weighting. If not provided, negative_prompt_embeds will be generated from `negative_prompt` input
                argument.
            pooled_prompt_embeds (`ms.Tensor`, *optional*):
                Pre-generated pooled text embeddings. Can be used to easily tweak text inputs, *e.g.* prompt weighting.
                If not provided, pooled text embeddings will be generated from `prompt` input argument.
            negative_pooled_prompt_embeds (`ms.Tensor`, *optional*):
                Pre-generated negative pooled text embeddings. Can be used to easily tweak text inputs, *e.g.* prompt
                weighting. If not provided, pooled negative_prompt_embeds will be generated from `negative_prompt`
                input argument.
            clip_skip (`int`, *optional*):
                Number of layers to be skipped from CLIP while computing the prompt embeddings. A value of 1 means that
                the output of the pre-final layer will be used for computing the prompt embeddings.
            lora_scale (`float`, *optional*):
                A lora scale that will be applied to all LoRA layers of the text encoder if LoRA layers are loaded.
        """
        # set lora scale so that monkey patched LoRA
        # function of text encoder can correctly access it
        if lora_scale is not None and isinstance(self, SD3LoraLoaderMixin):
            self._lora_scale = lora_scale

            # dynamically adjust the LoRA scale
            if self.text_encoder is not None:
                scale_lora_layers(self.text_encoder, lora_scale)
            if self.text_encoder_2 is not None:
                scale_lora_layers(self.text_encoder_2, lora_scale)

        prompt = [prompt] if isinstance(prompt, str) else prompt
        if prompt is not None:
            batch_size = len(prompt)
        else:
            batch_size = prompt_embeds.shape[0]

        if prompt_embeds is None:
            prompt_2 = prompt_2 or prompt
            prompt_2 = [prompt_2] if isinstance(prompt_2, str) else prompt_2

            prompt_3 = prompt_3 or prompt
            prompt_3 = [prompt_3] if isinstance(prompt_3, str) else prompt_3

            prompt_embed, pooled_prompt_embed = self._get_clip_prompt_embeds(
                prompt=prompt,
                num_images_per_prompt=num_images_per_prompt,
                clip_skip=clip_skip,
                clip_model_index=0,
            )
            prompt_2_embed, pooled_prompt_2_embed = self._get_clip_prompt_embeds(
                prompt=prompt_2,
                num_images_per_prompt=num_images_per_prompt,
                clip_skip=clip_skip,
                clip_model_index=1,
            )
            clip_prompt_embeds = ops.cat([prompt_embed, prompt_2_embed], axis=-1)

            t5_prompt_embed = self._get_t5_prompt_embeds(
                prompt=prompt_3,
                num_images_per_prompt=num_images_per_prompt,
                max_sequence_length=max_sequence_length,
            )

<<<<<<< HEAD
            clip_prompt_embeds = ms.mint.functional.pad(
                clip_prompt_embeds, (0, t5_prompt_embed.shape[-1] - clip_prompt_embeds.shape[-1])
            )
=======
            clip_prompt_embeds = pad(clip_prompt_embeds, (0, t5_prompt_embed.shape[-1] - clip_prompt_embeds.shape[-1]))
>>>>>>> 0ad4991d

            prompt_embeds = ops.cat([clip_prompt_embeds, t5_prompt_embed], axis=-2)
            pooled_prompt_embeds = ops.cat([pooled_prompt_embed, pooled_prompt_2_embed], axis=-1)

        if do_classifier_free_guidance and negative_prompt_embeds is None:
            negative_prompt = negative_prompt or ""
            negative_prompt_2 = negative_prompt_2 or negative_prompt
            negative_prompt_3 = negative_prompt_3 or negative_prompt

            # normalize str to list
            negative_prompt = batch_size * [negative_prompt] if isinstance(negative_prompt, str) else negative_prompt
            negative_prompt_2 = (
                batch_size * [negative_prompt_2] if isinstance(negative_prompt_2, str) else negative_prompt_2
            )
            negative_prompt_3 = (
                batch_size * [negative_prompt_3] if isinstance(negative_prompt_3, str) else negative_prompt_3
            )

            if prompt is not None and type(prompt) is not type(negative_prompt):
                raise TypeError(
                    f"`negative_prompt` should be the same type to `prompt`, but got {type(negative_prompt)} !="
                    f" {type(prompt)}."
                )
            elif batch_size != len(negative_prompt):
                raise ValueError(
                    f"`negative_prompt`: {negative_prompt} has batch size {len(negative_prompt)}, but `prompt`:"
                    f" {prompt} has batch size {batch_size}. Please make sure that passed `negative_prompt` matches"
                    " the batch size of `prompt`."
                )

            negative_prompt_embed, negative_pooled_prompt_embed = self._get_clip_prompt_embeds(
                negative_prompt,
                num_images_per_prompt=num_images_per_prompt,
                clip_skip=None,
                clip_model_index=0,
            )
            negative_prompt_2_embed, negative_pooled_prompt_2_embed = self._get_clip_prompt_embeds(
                negative_prompt_2,
                num_images_per_prompt=num_images_per_prompt,
                clip_skip=None,
                clip_model_index=1,
            )
            negative_clip_prompt_embeds = ops.cat([negative_prompt_embed, negative_prompt_2_embed], axis=-1)

            t5_negative_prompt_embed = self._get_t5_prompt_embeds(
                prompt=negative_prompt_3,
                num_images_per_prompt=num_images_per_prompt,
                max_sequence_length=max_sequence_length,
            )

<<<<<<< HEAD
            negative_clip_prompt_embeds = ms.mint.functional.pad(
=======
            negative_clip_prompt_embeds = pad(
>>>>>>> 0ad4991d
                negative_clip_prompt_embeds,
                (0, t5_negative_prompt_embed.shape[-1] - negative_clip_prompt_embeds.shape[-1]),
            )

            negative_prompt_embeds = ops.cat([negative_clip_prompt_embeds, t5_negative_prompt_embed], axis=-2)
            negative_pooled_prompt_embeds = ops.cat(
                [negative_pooled_prompt_embed, negative_pooled_prompt_2_embed], axis=-1
            )

        if self.text_encoder is not None:
            if isinstance(self, SD3LoraLoaderMixin):
                # Retrieve the original scale by scaling back the LoRA layers
                unscale_lora_layers(self.text_encoder, lora_scale)

        if self.text_encoder_2 is not None:
            if isinstance(self, SD3LoraLoaderMixin):
                # Retrieve the original scale by scaling back the LoRA layers
                unscale_lora_layers(self.text_encoder_2, lora_scale)

        return prompt_embeds, negative_prompt_embeds, pooled_prompt_embeds, negative_pooled_prompt_embeds

    def check_inputs(
        self,
        prompt,
        prompt_2,
        prompt_3,
        height,
        width,
        negative_prompt=None,
        negative_prompt_2=None,
        negative_prompt_3=None,
        prompt_embeds=None,
        negative_prompt_embeds=None,
        pooled_prompt_embeds=None,
        negative_pooled_prompt_embeds=None,
        callback_on_step_end_tensor_inputs=None,
        max_sequence_length=None,
    ):
        if height % 8 != 0 or width % 8 != 0:
            raise ValueError(f"`height` and `width` have to be divisible by 8 but are {height} and {width}.")

        if callback_on_step_end_tensor_inputs is not None and not all(
            k in self._callback_tensor_inputs for k in callback_on_step_end_tensor_inputs
        ):
            raise ValueError(
                f"`callback_on_step_end_tensor_inputs` has to be in {self._callback_tensor_inputs}, but found {[k for k in callback_on_step_end_tensor_inputs if k not in self._callback_tensor_inputs]}"  # noqa: E501
            )

        if prompt is not None and prompt_embeds is not None:
            raise ValueError(
                f"Cannot forward both `prompt`: {prompt} and `prompt_embeds`: {prompt_embeds}. Please make sure to"
                " only forward one of the two."
            )
        elif prompt_2 is not None and prompt_embeds is not None:
            raise ValueError(
                f"Cannot forward both `prompt_2`: {prompt_2} and `prompt_embeds`: {prompt_embeds}. Please make sure to"
                " only forward one of the two."
            )
        elif prompt_3 is not None and prompt_embeds is not None:
            raise ValueError(
                f"Cannot forward both `prompt_3`: {prompt_2} and `prompt_embeds`: {prompt_embeds}. Please make sure to"
                " only forward one of the two."
            )
        elif prompt is None and prompt_embeds is None:
            raise ValueError(
                "Provide either `prompt` or `prompt_embeds`. Cannot leave both `prompt` and `prompt_embeds` undefined."
            )
        elif prompt is not None and (not isinstance(prompt, str) and not isinstance(prompt, list)):
            raise ValueError(f"`prompt` has to be of type `str` or `list` but is {type(prompt)}")
        elif prompt_2 is not None and (not isinstance(prompt_2, str) and not isinstance(prompt_2, list)):
            raise ValueError(f"`prompt_2` has to be of type `str` or `list` but is {type(prompt_2)}")
        elif prompt_3 is not None and (not isinstance(prompt_3, str) and not isinstance(prompt_3, list)):
            raise ValueError(f"`prompt_3` has to be of type `str` or `list` but is {type(prompt_3)}")

        if negative_prompt is not None and negative_prompt_embeds is not None:
            raise ValueError(
                f"Cannot forward both `negative_prompt`: {negative_prompt} and `negative_prompt_embeds`:"
                f" {negative_prompt_embeds}. Please make sure to only forward one of the two."
            )
        elif negative_prompt_2 is not None and negative_prompt_embeds is not None:
            raise ValueError(
                f"Cannot forward both `negative_prompt_2`: {negative_prompt_2} and `negative_prompt_embeds`:"
                f" {negative_prompt_embeds}. Please make sure to only forward one of the two."
            )
        elif negative_prompt_3 is not None and negative_prompt_embeds is not None:
            raise ValueError(
                f"Cannot forward both `negative_prompt_3`: {negative_prompt_3} and `negative_prompt_embeds`:"
                f" {negative_prompt_embeds}. Please make sure to only forward one of the two."
            )

        if prompt_embeds is not None and negative_prompt_embeds is not None:
            if prompt_embeds.shape != negative_prompt_embeds.shape:
                raise ValueError(
                    "`prompt_embeds` and `negative_prompt_embeds` must have the same shape when passed directly, but"
                    f" got: `prompt_embeds` {prompt_embeds.shape} != `negative_prompt_embeds`"
                    f" {negative_prompt_embeds.shape}."
                )

        if prompt_embeds is not None and pooled_prompt_embeds is None:
            raise ValueError(
                "If `prompt_embeds` are provided, `pooled_prompt_embeds` also have to be passed. Make sure to generate `pooled_prompt_embeds` from the same text encoder that was used to generate `prompt_embeds`."  # noqa: E501
            )

        if negative_prompt_embeds is not None and negative_pooled_prompt_embeds is None:
            raise ValueError(
                "If `negative_prompt_embeds` are provided, `negative_pooled_prompt_embeds` also have to be passed. Make sure to generate `negative_pooled_prompt_embeds` from the same text encoder that was used to generate `negative_prompt_embeds`."  # noqa: E501
            )

        if max_sequence_length is not None and max_sequence_length > 512:
            raise ValueError(f"`max_sequence_length` cannot be greater than 512 but is {max_sequence_length}")

    def prepare_latents(
        self,
        batch_size,
        num_channels_latents,
        height,
        width,
        dtype,
        generator,
        latents=None,
    ):
        if latents is not None:
            return latents.to(dtype=dtype)

        shape = (
            batch_size,
            num_channels_latents,
            int(height) // self.vae_scale_factor,
            int(width) // self.vae_scale_factor,
        )

        if isinstance(generator, list) and len(generator) != batch_size:
            raise ValueError(
                f"You have passed a list of generators of length {len(generator)}, but requested an effective batch"
                f" size of {batch_size}. Make sure the batch size matches the length of the generators."
            )

        latents = randn_tensor(shape, generator=generator, dtype=dtype)

        return latents

    @property
    def guidance_scale(self):
        return self._guidance_scale

    @property
    def clip_skip(self):
        return self._clip_skip

    # here `guidance_scale` is defined analog to the guidance weight `w` of equation (2)
    # of the Imagen paper: https://arxiv.org/pdf/2205.11487.pdf . `guidance_scale = 1`
    # corresponds to doing no classifier free guidance.
    @property
    def do_classifier_free_guidance(self):
        return self._guidance_scale > 1

    @property
    def joint_attention_kwargs(self):
        return self._joint_attention_kwargs

    @property
    def num_timesteps(self):
        return self._num_timesteps

    @property
    def interrupt(self):
        return self._interrupt

    def __call__(
        self,
        prompt: Union[str, List[str]] = None,
        prompt_2: Optional[Union[str, List[str]]] = None,
        prompt_3: Optional[Union[str, List[str]]] = None,
        height: Optional[int] = None,
        width: Optional[int] = None,
        num_inference_steps: int = 28,
        timesteps: List[int] = None,
        guidance_scale: float = 7.0,
        negative_prompt: Optional[Union[str, List[str]]] = None,
        negative_prompt_2: Optional[Union[str, List[str]]] = None,
        negative_prompt_3: Optional[Union[str, List[str]]] = None,
        num_images_per_prompt: Optional[int] = 1,
        generator: Optional[Union[np.random.Generator, List[np.random.Generator]]] = None,
        latents: Optional[ms.Tensor] = None,
        prompt_embeds: Optional[ms.Tensor] = None,
        negative_prompt_embeds: Optional[ms.Tensor] = None,
        pooled_prompt_embeds: Optional[ms.Tensor] = None,
        negative_pooled_prompt_embeds: Optional[ms.Tensor] = None,
        output_type: Optional[str] = "pil",
        return_dict: bool = False,
        joint_attention_kwargs: Optional[Dict[str, Any]] = None,
        clip_skip: Optional[int] = None,
        callback_on_step_end: Optional[Callable[[int, int, Dict], None]] = None,
        callback_on_step_end_tensor_inputs: List[str] = ["latents"],
        max_sequence_length: int = 256,
    ):
        r"""
        Function invoked when calling the pipeline for generation.

        Args:
            prompt (`str` or `List[str]`, *optional*):
                The prompt or prompts to guide the image generation. If not defined, one has to pass `prompt_embeds`.
                instead.
            prompt_2 (`str` or `List[str]`, *optional*):
                The prompt or prompts to be sent to `tokenizer_2` and `text_encoder_2`. If not defined, `prompt` is
                will be used instead
            prompt_3 (`str` or `List[str]`, *optional*):
                The prompt or prompts to be sent to `tokenizer_3` and `text_encoder_3`. If not defined, `prompt` is
                will be used instead
            height (`int`, *optional*, defaults to self.unet.config.sample_size * self.vae_scale_factor):
                The height in pixels of the generated image. This is set to 1024 by default for the best results.
            width (`int`, *optional*, defaults to self.unet.config.sample_size * self.vae_scale_factor):
                The width in pixels of the generated image. This is set to 1024 by default for the best results.
            num_inference_steps (`int`, *optional*, defaults to 50):
                The number of denoising steps. More denoising steps usually lead to a higher quality image at the
                expense of slower inference.
            timesteps (`List[int]`, *optional*):
                Custom timesteps to use for the denoising process with schedulers which support a `timesteps` argument
                in their `set_timesteps` method. If not defined, the default behavior when `num_inference_steps` is
                passed will be used. Must be in descending order.
            guidance_scale (`float`, *optional*, defaults to 7.0):
                Guidance scale as defined in [Classifier-Free Diffusion Guidance](https://arxiv.org/abs/2207.12598).
                `guidance_scale` is defined as `w` of equation 2. of [Imagen
                Paper](https://arxiv.org/pdf/2205.11487.pdf). Guidance scale is enabled by setting `guidance_scale >
                1`. Higher guidance scale encourages to generate images that are closely linked to the text `prompt`,
                usually at the expense of lower image quality.
            negative_prompt (`str` or `List[str]`, *optional*):
                The prompt or prompts not to guide the image generation. If not defined, one has to pass
                `negative_prompt_embeds` instead. Ignored when not using guidance (i.e., ignored if `guidance_scale` is
                less than `1`).
            negative_prompt_2 (`str` or `List[str]`, *optional*):
                The prompt or prompts not to guide the image generation to be sent to `tokenizer_2` and
                `text_encoder_2`. If not defined, `negative_prompt` is used instead
            negative_prompt_3 (`str` or `List[str]`, *optional*):
                The prompt or prompts not to guide the image generation to be sent to `tokenizer_3` and
                `text_encoder_3`. If not defined, `negative_prompt` is used instead
            num_images_per_prompt (`int`, *optional*, defaults to 1):
                The number of images to generate per prompt.
            generator (`np.random.Generator` or `List[np.random.Generator]`, *optional*):
                One or a list of [numpy generator(s)](https://pytorch.org/docs/stable/generated/torch.Generator.html)
                to make generation deterministic.
            latents (`ms.Tensor`, *optional*):
                Pre-generated noisy latents, sampled from a Gaussian distribution, to be used as inputs for image
                generation. Can be used to tweak the same generation with different prompts. If not provided, a latents
                tensor will ge generated by sampling using the supplied random `generator`.
            prompt_embeds (`ms.Tensor`, *optional*):
                Pre-generated text embeddings. Can be used to easily tweak text inputs, *e.g.* prompt weighting. If not
                provided, text embeddings will be generated from `prompt` input argument.
            negative_prompt_embeds (`ms.Tensor`, *optional*):
                Pre-generated negative text embeddings. Can be used to easily tweak text inputs, *e.g.* prompt
                weighting. If not provided, negative_prompt_embeds will be generated from `negative_prompt` input
                argument.
            pooled_prompt_embeds (`ms.Tensor`, *optional*):
                Pre-generated pooled text embeddings. Can be used to easily tweak text inputs, *e.g.* prompt weighting.
                If not provided, pooled text embeddings will be generated from `prompt` input argument.
            negative_pooled_prompt_embeds (`ms.Tensor`, *optional*):
                Pre-generated negative pooled text embeddings. Can be used to easily tweak text inputs, *e.g.* prompt
                weighting. If not provided, pooled negative_prompt_embeds will be generated from `negative_prompt`
                input argument.
            output_type (`str`, *optional*, defaults to `"pil"`):
                The output format of the generate image. Choose between
                [PIL](https://pillow.readthedocs.io/en/stable/): `PIL.Image.Image` or `np.array`.
            return_dict (`bool`, *optional*, defaults to `False`):
                Whether or not to return a [`~pipelines.stable_diffusion_xl.StableDiffusionXLPipelineOutput`] instead
                of a plain tuple.
            joint_attention_kwargs (`dict`, *optional*):
                A kwargs dictionary that if specified is passed along to the `AttentionProcessor` as defined under
                `self.processor` in
                [diffusers.models.attention_processor](https://github.com/huggingface/diffusers/blob/main/src/diffusers/models/attention_processor.py).
            callback_on_step_end (`Callable`, *optional*):
                A function that calls at the end of each denoising steps during the inference. The function is called
                with the following arguments: `callback_on_step_end(self: DiffusionPipeline, step: int, timestep: int,
                callback_kwargs: Dict)`. `callback_kwargs` will include a list of all tensors as specified by
                `callback_on_step_end_tensor_inputs`.
            callback_on_step_end_tensor_inputs (`List`, *optional*):
                The list of tensor inputs for the `callback_on_step_end` function. The tensors specified in the list
                will be passed as `callback_kwargs` argument. You will only be able to include variables listed in the
                `._callback_tensor_inputs` attribute of your pipeline class.
            max_sequence_length (`int` defaults to 256): Maximum sequence length to use with the `prompt`.

        Examples:

        Returns:
            [`~pipelines.stable_diffusion_3.StableDiffusion3PipelineOutput`] or `tuple`:
            [`~pipelines.stable_diffusion_3.StableDiffusion3PipelineOutput`] if `return_dict` is True, otherwise a
            `tuple`. When returning a tuple, the first element is a list with the generated images.
        """

        height = height or self.default_sample_size * self.vae_scale_factor
        width = width or self.default_sample_size * self.vae_scale_factor

        # 1. Check inputs. Raise error if not correct
        self.check_inputs(
            prompt,
            prompt_2,
            prompt_3,
            height,
            width,
            negative_prompt=negative_prompt,
            negative_prompt_2=negative_prompt_2,
            negative_prompt_3=negative_prompt_3,
            prompt_embeds=prompt_embeds,
            negative_prompt_embeds=negative_prompt_embeds,
            pooled_prompt_embeds=pooled_prompt_embeds,
            negative_pooled_prompt_embeds=negative_pooled_prompt_embeds,
            callback_on_step_end_tensor_inputs=callback_on_step_end_tensor_inputs,
            max_sequence_length=max_sequence_length,
        )

        self._guidance_scale = guidance_scale
        self._clip_skip = clip_skip
        self._joint_attention_kwargs = joint_attention_kwargs
        self._interrupt = False

        # 2. Define call parameters
        if prompt is not None and isinstance(prompt, str):
            batch_size = 1
        elif prompt is not None and isinstance(prompt, list):
            batch_size = len(prompt)
        else:
            batch_size = prompt_embeds.shape[0]

        # we're popping the `scale` instead of getting it because otherwise `scale` will be propagated
        # to the transformer and will raise RuntimeError.
        lora_scale = self.joint_attention_kwargs.pop("scale", None) if self.joint_attention_kwargs is not None else None

        (
            prompt_embeds,
            negative_prompt_embeds,
            pooled_prompt_embeds,
            negative_pooled_prompt_embeds,
        ) = self.encode_prompt(
            prompt=prompt,
            prompt_2=prompt_2,
            prompt_3=prompt_3,
            negative_prompt=negative_prompt,
            negative_prompt_2=negative_prompt_2,
            negative_prompt_3=negative_prompt_3,
            do_classifier_free_guidance=self.do_classifier_free_guidance,
            prompt_embeds=prompt_embeds,
            negative_prompt_embeds=negative_prompt_embeds,
            pooled_prompt_embeds=pooled_prompt_embeds,
            negative_pooled_prompt_embeds=negative_pooled_prompt_embeds,
            clip_skip=self.clip_skip,
            num_images_per_prompt=num_images_per_prompt,
            max_sequence_length=max_sequence_length,
            lora_scale=lora_scale,
        )

        if self.do_classifier_free_guidance:
            prompt_embeds = ops.cat([negative_prompt_embeds, prompt_embeds], axis=0)
            pooled_prompt_embeds = ops.cat([negative_pooled_prompt_embeds, pooled_prompt_embeds], axis=0)

        # 4. Prepare timesteps
        timesteps, num_inference_steps = retrieve_timesteps(self.scheduler, num_inference_steps, timesteps)
        num_warmup_steps = max(len(timesteps) - num_inference_steps * self.scheduler.order, 0)
        self._num_timesteps = len(timesteps)

        # 5. Prepare latent variables
        num_channels_latents = self.transformer.config.in_channels
        latents = self.prepare_latents(
            batch_size * num_images_per_prompt,
            num_channels_latents,
            height,
            width,
            prompt_embeds.dtype,
            generator,
            latents,
        )

        if lora_scale is not None:
            # weight the lora layers by setting `lora_scale` for each PEFT layer
            scale_lora_layers(self.transformer, lora_scale)

        # 6. Denoising loop
        with self.progress_bar(total=num_inference_steps) as progress_bar:
            for i, t in enumerate(timesteps):
                if self.interrupt:
                    continue

                # expand the latents if we are doing classifier free guidance
                latent_model_input = ops.cat([latents] * 2) if self.do_classifier_free_guidance else latents
                # broadcast to batch dimension in a way that's compatible with ONNX/Core ML
                timestep = t.broadcast_to((latent_model_input.shape[0],))

                noise_pred = self.transformer(
                    hidden_states=latent_model_input,
                    timestep=timestep,
                    encoder_hidden_states=prompt_embeds,
                    pooled_projections=pooled_prompt_embeds,
                    joint_attention_kwargs=self.joint_attention_kwargs,
                    return_dict=False,
                )[0]

                # perform guidance
                if self.do_classifier_free_guidance:
                    noise_pred_uncond, noise_pred_text = noise_pred.chunk(2)
                    noise_pred = noise_pred_uncond + self.guidance_scale * (noise_pred_text - noise_pred_uncond)

                # compute the previous noisy sample x_t -> x_t-1
                latents_dtype = latents.dtype
                latents = self.scheduler.step(noise_pred, t, latents, return_dict=False)[0]

                if latents.dtype != latents_dtype:
                    latents = latents.to(latents_dtype)

                if callback_on_step_end is not None:
                    callback_kwargs = {}
                    for k in callback_on_step_end_tensor_inputs:
                        callback_kwargs[k] = locals()[k]
                    callback_outputs = callback_on_step_end(self, i, t, callback_kwargs)

                    latents = callback_outputs.pop("latents", latents)
                    prompt_embeds = callback_outputs.pop("prompt_embeds", prompt_embeds)
                    negative_prompt_embeds = callback_outputs.pop("negative_prompt_embeds", negative_prompt_embeds)
                    negative_pooled_prompt_embeds = callback_outputs.pop(
                        "negative_pooled_prompt_embeds", negative_pooled_prompt_embeds
                    )

                # call the callback, if provided
                if i == len(timesteps) - 1 or ((i + 1) > num_warmup_steps and (i + 1) % self.scheduler.order == 0):
                    progress_bar.update()

        if lora_scale is not None:
            # remove `lora_scale` from each PEFT layer
            unscale_lora_layers(self.transformer, lora_scale)

        if output_type == "latent":
            image = latents

        else:
            latents = (latents / self.vae.config.scaling_factor) + self.vae.config.shift_factor
            latents = latents.to(
                self.vae.dtype
            )  # for validation in training where vae and transformer might have different dtype

            image = self.vae.decode(latents, return_dict=False)[0]
            image = self.image_processor.postprocess(image, output_type=output_type)

        if not return_dict:
            return (image,)

        return StableDiffusion3PipelineOutput(images=image)<|MERGE_RESOLUTION|>--- conflicted
+++ resolved
@@ -401,13 +401,7 @@
                 max_sequence_length=max_sequence_length,
             )
 
-<<<<<<< HEAD
-            clip_prompt_embeds = ms.mint.functional.pad(
-                clip_prompt_embeds, (0, t5_prompt_embed.shape[-1] - clip_prompt_embeds.shape[-1])
-            )
-=======
             clip_prompt_embeds = pad(clip_prompt_embeds, (0, t5_prompt_embed.shape[-1] - clip_prompt_embeds.shape[-1]))
->>>>>>> 0ad4991d
 
             prompt_embeds = ops.cat([clip_prompt_embeds, t5_prompt_embed], axis=-2)
             pooled_prompt_embeds = ops.cat([pooled_prompt_embed, pooled_prompt_2_embed], axis=-1)
@@ -458,11 +452,7 @@
                 max_sequence_length=max_sequence_length,
             )
 
-<<<<<<< HEAD
-            negative_clip_prompt_embeds = ms.mint.functional.pad(
-=======
             negative_clip_prompt_embeds = pad(
->>>>>>> 0ad4991d
                 negative_clip_prompt_embeds,
                 (0, t5_negative_prompt_embed.shape[-1] - negative_clip_prompt_embeds.shape[-1]),
             )
